import os, csv, random
import numpy as np
import latextools, diagnostic
from calculation import Calculation, Application, ApplicationByYear
from ..models.model import Model
from ..models.spline_model import SplineModel
from ..models.bin_model import BinModel
from ..models.memoizable import MemoizedUnivariate
from ..models.curve import UnivariateCurve, AdaptableCurve, StepCurve
from curvegen import CurveGenerator

# Generate integral over daily temperature
class MonthlyDayBins(Calculation):
    def __init__(self, model, units, pval=.5, weather_change=lambda temps: temps):
        super(MonthlyDayBins, self).__init__([units])
        self.model = model
        if isinstance(model, UnivariateCurve):
            spline = model
        elif isinstance(model, BinModel):
            spline = StepCurve(model.get_xx(), [model.eval_pval(x, pval) for x in model.get_xx_centers()])
        else:
            model = MemoizedUnivariate(model)
            model.set_x_cache_decimals(1)
            spline = model.get_eval_pval_spline(pval, (-40, 80), threshold=1e-2)

        self.spline = spline
        self.weather_change = weather_change

    def latex(self):
        funcvar = latextools.get_function()
        yield ("Equation", r"\frac{1}{12} \sum_{d \in y(t)} %s(T_d)" % (funcvar), self.unitses[0])
        yield ("T_d", "Temperature", "deg. C")
        yield ("%s(\cdot)" % (funcvar), str(self.model), self.unitses[0])

    def apply(self, region):
        def generate(region, year, temps, **kw):
            temps = self.weather_change(temps)
            results = self.spline(temps)

            result = np.nansum(results) / 12

            if not np.isnan(result):
                yield (year, result)

        return ApplicationByYear(region, generate)

    def column_info(self):
        description = "The combined result of daily temperatures, organized into bins according to %s, divided by 12 to describe monthly effects." % (str(self.model))
        return [dict(name='response', title='Direct marginal response', description=description)]

class YearlyDayBins(Calculation):
    def __init__(self, model, units, pval=.5):
        super(YearlyDayBins, self).__init__([units])
        self.model = model

        if isinstance(model, UnivariateCurve):
            self.xx = model.get_xx()
            self.spline = model
        elif isinstance(model, BinModel):
            self.xx = model.get_xx_centers()
            self.spline = StepCurve(model.get_xx(), [model.eval_pval(x, pval) for x in model.get_xx_centers()])
        else:
            self.xx = model.get_xx()
            memomodel = MemoizedUnivariate(model)
            memomodel.set_x_cache_decimals(1)
            self.spline = memomodel.get_eval_pval_spline(pval, (-40, 80), threshold=1e-2)

    def latex(self):
        funcvar = latextools.get_function()
        yield ("Equation", r"\sum_{d \in y(t)} %s(T_d)" % (funcvar), self.unitses[0])
        yield ("T_d", "Temperature", "deg. C")
        yield ("%s(\cdot)" % (funcvar), str(self.model), self.unitses[0])

    def apply(self, region, *args):
        if isinstance(self.spline, AdaptableCurve):
            spline = self.spline.create(region, *args)
        else:
            spline = self.spline

        def generate(region, year, temps, **kw):
            if len(temps.shape) == 2:
                if temps.shape[0] == 12 and temps.shape[1] == len(self.xx):
                    yy = spline(self.xx)
                    yy[np.isnan(yy)] = 0
                    result = np.sum(temps.dot(yy))
                else:
                    raise RuntimeError("Unknown format for temps: " + str(temps.shape[0]) + " x " + str(temps.shape[1]) + " <> len " + str(self.xx))
            else:
                result = np.nansum(spline(temps))

            if not np.isnan(result):
                yield (year, result)

            if isinstance(self.spline, AdaptableCurve):
                spline.update(year, temps)

        return ApplicationByYear(region, generate)

    def column_info(self):
        description = "The combined result of daily temperatures, organized into bins according to %s." % (str(self.model))
        return [dict(name='response', title='Direct marginal response', description=description)]

class AverageByMonth(Calculation):
    def __init__(self, model, units, func=lambda x: x, pval=.5):
        super(AverageMonthToYear, self).__init__([units])
        self.days_bymonth = [31, 28, 31, 30, 31, 30, 31, 31, 30, 31, 30, 31]
        self.transitions = np.cumsum(self.days_bymonth)

        if isinstance(model, UnivariateCurve):
            self.spline = model
        else:
            model = MemoizedUnivariate(model)
            model.set_x_cache_decimals(1)
            self.spline = model.get_eval_pval_spline(pval, (-40, 80), threshold=1e-2)

    def latex(self):
        funcvar = latextools.get_function()
        yield ("Equation", r"mean(\{mean_{d \in m(t)} %s(T_d)\})" % (funcvar), self.unitses[0])
        yield ("T_d", "Temperature", "deg. C")
        yield ("%s(\cdot)" % (funcvar), str(self.model), self.unitses[0])

    def apply(self, region):
        def generate(region, year, temps, **kw):
            bymonth = []
            for mm in range(12):
                avgmonth = np.mean(temps[self.transitions[mm]-self.days_bymonth[mm]:self.transitions[mm]])
                bymonth.append(self.spline(avgmonth))

            result = np.mean(bymonth)
            if not np.isnan(result):
                yield (year, func(result))

        return ApplicationByYear(region, generate)

    def column_info(self):
        description = "The effects of monthly average temperatures, organized into bins according to %s, averaged over months." % (str(self.model))
        return [dict(name='response', title='Direct marginal response', description=description)]

class PercentWithin(Calculation):
    def __init__(self, endpoints):
        super(PercentWithin, self).__init__(['portion'])
        self.endpoints = endpoints

    def latex(self):
        pass

    def apply(self, region):
        def generate(region, year, temps, **kw):
            results = []
            for ii in range(len(self.endpoints)-1):
                result = np.sum(temps > self.endpoints[ii]) - np.sum(temps > self.endpoints[ii+1])
                results.append(result)

            results = list(np.array(results) / float(len(temps)))

            yield tuple([year] + results)

        return ApplicationByYear(region, generate)

    def column_info(self):
        return [dict(name='bin' + str(ii), title="Portion in bin " + str(ii), description="The portion of each year falling between %f and %f" % (self.endpoints[ii], self.endpoints[ii+1])) for ii in range(len(self.endpoints)-1)]

class Constant(Calculation):
    def __init__(self, value, units):
        super(Constant, self).__init__([units])
        self.value = value

    def latex(self):
        yield ("Equation", str(self.value), self.unitses[0])

    def apply(self, region):
        def generate(region, year, temps, **kw):
            yield (year, self.value)

        return ApplicationByYear(region, generate)

    def column_info(self):
        return [dict(name='response', title="Constant value", description="Always equal to " + str(self.value))]

class YearlyAverageDay(Calculation):
    def __init__(self, units, curvegen, curve_description, weather_change=lambda x: x):
        super(YearlyAverageDay, self).__init__([units])
        assert isinstance(curvegen, CurveGenerator)

        self.curvegen = curvegen
        self.curve_description = curve_description
        self.weather_change = weather_change

    def latex(self):
        funcvar = latextools.get_function()
        yield ("Equation", r"\frac{1}{365} \sum_{d \in y(t)} %s(T_d)" % (funcvar), self.unitses[0])
        yield ("T_d", "Temperature", "deg. C")
        yield ("%s(\cdot)" % (funcvar), self.curve_description, self.unitses[0])

    def apply(self, region, *args):
        curve = self.curvegen.get_curve(region, *args)

        def generate(region, year, temps, **kw):
            temps2 = self.weather_change(temps)
            result = np.nansum(curve(temps2)) / len(temps2)

            if diagnostic.is_recording():
<<<<<<< HEAD
                diagnostic.record(region, year, 'avgv', float(np.nansum(temps)) / len(temps))
=======
                diagnostic.record(region, year, 'avgv', float(np.nansum(temps2)) / len(temps2))
>>>>>>> cbc75234

            if not np.isnan(result):
                yield (year, result)

            if isinstance(curve, AdaptableCurve):
                curve.update(year, temps) # XXX: pass the original temps (labor decision, generalize?)

        return ApplicationByYear(region, generate)

    def column_info(self):
        description = "The average result across a year of daily temperatures applied to " + self.curve_description
        return [dict(name='response', title='Direct marginal response', description=description)]

class YearlyDividedPolynomialAverageDay(Calculation):
    def __init__(self, units, curvegen, curve_description, weather_change=lambda x: x):
        super(YearlyDividedPolynomialAverageDay, self).__init__([units])
        assert isinstance(curvegen, CurveGenerator)

        self.curvegen = curvegen
        self.curve_description = curve_description
        self.weather_change = weather_change

    def latex(self):
        raise NotImplementedError

    def apply(self, region, *args):
        curve = self.curvegen.get_curve(region, *args)

        def generate(region, year, temps, **kw):
            temps = self.weather_change(temps)
            assert temps.shape[1] == len(curve.curr_curve.ccs), "%d <> %d" % (temps.shape[1], len(curve.curr_curve.ccs))
            #result = np.nansum(np.dot(temps, curve.curr_curve.ccs)) / len(temps)
            result = np.dot(np.sum(temps, axis=0), curve.curr_curve.ccs) / len(temps)

            if diagnostic.is_recording():
                sumtemps = np.sum(temps, axis=0) / len(temps)
                for ii in range(temps.shape[1]):
                    diagnostic.record(region, year, 'avgtk_' + str(ii+1), sumtemps[ii])

            if not np.isnan(result):
                yield (year, result)

            if isinstance(curve, AdaptableCurve):
                curve.update(year, temps)

        return ApplicationByYear(region, generate)

    def column_info(self):
        description = "The average result across a year of daily temperatures applied to a polynomial."
        return [dict(name='response', title='Direct marginal response', description=description)]

class ApplyCurve(Calculation):
    def __init__(self, curvegen, units, names, titles, descriptions):
        super(ApplyCurve, self).__init__([units])
        assert isinstance(curvegen, CurveGenerator)

        self.curvegen = curvegen

        self.names = names
        self.titles = titles
        self.descriptions = descriptions

    def latex(self):
        raise NotImplementedError()

    def apply(self, region, *args):
        curve = self.curvegen.get_curve(region, *args)

        def generate(region, year, temps, **kw):
            yield [year] + curve(temps)

            if isinstance(curve, AdaptableCurve):
                curve.update(year, temps)

        return ApplicationByYear(region, generate)

    def column_info(self):
        return [{'name': names[ii], 'title': titles[ii],
                 'description': descriptions[ii]} for ii in range(len(ranges))]<|MERGE_RESOLUTION|>--- conflicted
+++ resolved
@@ -200,11 +200,7 @@
             result = np.nansum(curve(temps2)) / len(temps2)
 
             if diagnostic.is_recording():
-<<<<<<< HEAD
-                diagnostic.record(region, year, 'avgv', float(np.nansum(temps)) / len(temps))
-=======
                 diagnostic.record(region, year, 'avgv', float(np.nansum(temps2)) / len(temps2))
->>>>>>> cbc75234
 
             if not np.isnan(result):
                 yield (year, result)
