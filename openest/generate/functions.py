--- conflicted
+++ resolved
@@ -868,16 +868,11 @@
     """
     Produce an additional output, but then pass the main result on.
     """
-<<<<<<< HEAD
     def __init__(self, subcalc_main, subcalc_aux, auxname, keeplastonly=True):
         if keeplastonly:
-            super(AuxillaryResult, self).__init__([subcalc_main.unitses[0], subcalc_aux.unitses[0]] + subcalc_main.unitses[1:])
+            super(AuxiliaryResult, self).__init__([subcalc_main.unitses[0], subcalc_aux.unitses[0]] + subcalc_main.unitses[1:])
         else:
-            super(AuxillaryResult, self).__init__([subcalc_main.unitses[0]] + subcalc_aux.unitses + subcalc_main.unitses[1:])
-=======
-    def __init__(self, subcalc_main, subcalc_aux, auxname):
-        super(AuxiliaryResult, self).__init__([subcalc_main.unitses[0], subcalc_aux.unitses[0]] + subcalc_main.unitses[1:])
->>>>>>> c4fae726
+            super(AuxiliaryResult, self).__init__([subcalc_main.unitses[0]] + subcalc_aux.unitses + subcalc_main.unitses[1:])
         self.subcalc_main = subcalc_main
         self.subcalc_aux = subcalc_aux
         self.auxname = auxname
@@ -893,11 +888,7 @@
     def apply(self, region, *args, **kwargs):
         subapp_main = self.subcalc_main.apply(region, *args, **kwargs)
         subapp_aux = self.subcalc_aux.apply(region, *args, **kwargs)
-<<<<<<< HEAD
-        return AuxillaryResultApplication(region, subapp_main, subapp_aux, self.keeplastonly)
-=======
-        return AuxiliaryResultApplication(region, subapp_main, subapp_aux)
->>>>>>> c4fae726
+        return AuxiliaryResultApplication(region, subapp_main, subapp_aux, self.keeplastonly)
 
     def partial_derivative(self, covariate, covarunit):
         """
@@ -943,13 +934,8 @@
     """
     Perform both main and auxiliary calculation, and order as main[0], aux, main[1:]
     """
-<<<<<<< HEAD
     def __init__(self, region, subapp_main, subapp_aux, keeplastonly):
-        super(AuxillaryResultApplication, self).__init__(region)
-=======
-    def __init__(self, region, subapp_main, subapp_aux):
         super(AuxiliaryResultApplication, self).__init__(region)
->>>>>>> c4fae726
         self.subapp_main = subapp_main
         self.subapp_aux = subapp_aux
         self.keeplastonly = keeplastonly
