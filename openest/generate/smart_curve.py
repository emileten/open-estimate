--- conflicted
+++ resolved
@@ -23,14 +23,9 @@
     def __call__(self, ds):
         raise NotImplementedError("call not implemented")
 
-<<<<<<< HEAD
     @property
     def univariate(self):
         raise NotImplementedError("univariate not implemented")
-=======
-    def get_univariate(self):
-        raise NotImplementedError("get_univariate not implemented")
->>>>>>> c4fae726
     
     def format(self, lang):
         raise NotImplementedError()
@@ -116,17 +111,7 @@
                         for variable in self.variables]
     
     def __call__(self, ds):
-<<<<<<< HEAD
-        if isinstance(self.variables[0], str):
-            assert isinstance(ds, xr.Dataset), "Not an Dataset: " + str(ds)
-            result = np.zeros(ds[self.variables[0]].shape)
-            iis = list(range(len(self.variables)))
-        else:
-            result = self.coeffs[0] * self.variables[0](ds)._data
-            iis = list(range(1, len(self.variables)))
-=======
         result = self.coeffs[0] * self.getters[0](ds)._data
->>>>>>> c4fae726
             
         for ii in range(1, len(self.variables)):
             if not self.allow_raising or self.variables[ii] in ds._variables:
@@ -137,12 +122,8 @@
                     
         return result
 
-<<<<<<< HEAD
-    @property
-    def univariate(self):
-=======
-    def get_univariate(self):
->>>>>>> c4fae726
+    @property
+    def univariate(self):
         return curve.ZeroInterceptPolynomialCurve([-np.inf, np.inf], self.coeffs)
     
     def format(self, lang):
@@ -281,12 +262,8 @@
 
             raise ex
 
-<<<<<<< HEAD
-    @property
-    def univariate(self):
-=======
-    def get_univariate(self):
->>>>>>> c4fae726
+    @property
+    def univariate(self):
         return curve.CubicSplineCurve(self.knots, self.coeffs)
 
 class TransformCoefficientsCurve(SmartCurve):
@@ -380,14 +357,9 @@
     def __call__(self, ds):
         return self.curve(ds) - self.offset
 
-<<<<<<< HEAD
     @property
     def univariate(self):
         return curve.ShiftedCurve(self.curve.univariate, self.offset)
-=======
-    def get_univariate(self):
-        return curve.ShiftedCurve(self.curve.get_univariate(), self.offset)
->>>>>>> c4fae726
     
     def format(self, lang):
         return formatting.build_recursive({'latex': r"(%s - " + str(self.offset) + ")",
@@ -395,7 +367,6 @@
                                           lang, self.curve)
 
 class ClippedCurve(curve.ClippedCurve, SmartCurve):
-<<<<<<< HEAD
     @property
     def univariate(self):
         return curve.ClippedCurve(self.curve.univariate, self.cliplow)
@@ -409,12 +380,4 @@
     @property
     def univariate(self):
         return curve.MinimumCurve(self.curve1.univariate, self.curve2.univariate)
-=======
-    def get_univariate(self):
-        return curve.ClippedCurve(self.curve.get_univariate(), self.cliplow)
-
-class MinimumCurve(curve.MinimumCurve, SmartCurve):
-    def get_univariate(self):
-        return curve.MinimumCurve(self.curve1.get_univariate(), self.curve2.get_univariate())
->>>>>>> c4fae726
-
+
