--- conflicted
+++ resolved
@@ -163,19 +163,6 @@
         return self.curve(xs[:, self.indices])
 
 class PiecewiseCurve(UnivariateCurve):
-<<<<<<< HEAD
-    def __init__(self, curves, knots):
-        self(PiecewiseCurve, self).__init__(knots)
-        self.curves = curves
-        self.knots = knots
-
-    def __call__(self, xs):
-        ys = np.ones(xs.shape) * np.nan
-        
-        for ii in range(len(self.knots) - 1):
-            within = (xs >= self.knots[ii]) & (xs < self.knots[ii+1])
-            ys[within] = self.curves[ii](xs[within])
-=======
     def __init__(self, curves, knots, xtrans=lambda x: x):
         super(PiecewiseCurve, self).__init__(knots)
         self.curves = curves
@@ -188,15 +175,14 @@
                 if xs >= self.knots[ii] and xs < self.knots[ii+1]:
                     return self.curves[ii](xs)
             return np.nan
-            
-        ys = np.ones(len(xs)) * np.nan # use len, in case this is multi-var array
 
+        ys = np.ones(len(xs)) * np.nan
+        
         for ii in range(len(self.knots) - 1):
             txs = self.xtrans(xs)
             within = (txs >= self.knots[ii]) & (txs < self.knots[ii+1])
             wixs = xs[within]
             if len(wixs) > 0:
                 ys[within] = self.curves[ii](wixs)
->>>>>>> d59acae2
 
         return ys